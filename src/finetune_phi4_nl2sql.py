--- conflicted
+++ resolved
@@ -1,73 +1,16 @@
+# src/finetune_phi4_nl2sql.py
+
 # Fine-tune Microsoft Phi-4 Mini-Instruct (3.8 B) for NL→SQL with Unsloth QLoRA
 # Hardware target: 1× NVIDIA L4 (24 GB VRAM)
 
-<<<<<<< HEAD
 from pathlib import Path
 
 base_dir = Path(__file__).resolve().parent
-
-
-
-=======
-import os
-import torch
-from unsloth import FastLanguageModel, SFTTrainer
-from unsloth.chat_templates import get_chat_template
-from datasets import load_dataset
-from transformers import TrainingArguments
-
-# ----------------------------- #
-# 1  Model & tokenizer loading   #
-# ----------------------------- #
-MAX_SEQ_LEN        = 2048               # fits easily in 24 GB with QLoRA
-DTYPE              = torch.bfloat16     # L4 supports bf16 natively
-BASE_MODEL         = "unsloth/Phi-4-mini-instruct-unsloth-bnb-4bit"   # 3.8 B
-
-model, tokenizer = FastLanguageModel.from_pretrained(
-    model_name           = BASE_MODEL,
-    dtype                = DTYPE,
-    max_seq_length       = MAX_SEQ_LEN,
-    load_in_4bit         = True,        # QLoRA
-    use_flash_attention_2= True,        # saves ⇢ 15-20 % VRAM
-    device_map           = "auto",
-)
-
-
-tokenizer = get_chat_template(tokenizer, chat_template="phi-4")
-
-# ----------------------------- #
-# 2  Attach LoRA adapters        #
-# ----------------------------- #
-model = FastLanguageModel.get_peft_model(
-    model,
-    r               = 64,               # rank
-    lora_alpha      = 128,              # 2× r
-    lora_dropout    = 0.05,
-    target_modules  = [
-        "q_proj","k_proj","v_proj","o_proj",
-        "gate_proj","up_proj","down_proj",
-    ],
-    bias            = "none",
-)
-FastLanguageModel.print_trainable_parameters(model)  # sanity-check
-
-# ----------------------------- #
-# 3  Dataset loading & mapping   #
-# ----------------------------- #
-script_dir = os.path.dirname(os.path.abspath(__file__))
-data_files = {
-    "train": os.path.join(script_dir, "train.jsonl"),
-    "validation": os.path.join(script_dir, "val.jsonl"),
-}
-raw_ds     = load_dataset("json", data_files=data_files)
->>>>>>> d5be05ab
 
 def format_prompt(example):
     return {
         "text": f"{example['instruction']}\n{example['input']}\n\n{example['output']}"
     }
-
-<<<<<<< HEAD
 
 if __name__ == "__main__":
     import torch
@@ -84,12 +27,12 @@
     BASE_MODEL         = "unsloth/Phi-4-mini-instruct-unsloth-bnb-4bit"   # 3.8 B
 
     model, tokenizer = FastLanguageModel.from_pretrained(
-        model_name           = BASE_MODEL,
-        dtype                = DTYPE,
-        max_seq_length       = MAX_SEQ_LEN,
-        load_in_4bit         = True,        # QLoRA
-        use_flash_attention_2= True,        # saves ⇢ 15-20 % VRAM
-        device_map           = "auto",
+        model_name            = BASE_MODEL,
+        dtype                 = DTYPE,
+        max_seq_length        = MAX_SEQ_LEN,
+        load_in_4bit          = True,        # QLoRA
+        use_flash_attention_2 = True,        # saves ⇢ 15-20 % VRAM
+        device_map            = "auto",
     )
 
     tokenizer = get_chat_template(tokenizer, chat_template="phi-4")
@@ -103,8 +46,8 @@
         lora_alpha      = 128,              # 2× r
         lora_dropout    = 0.05,
         target_modules  = [
-            "q_proj","k_proj","v_proj","o_proj",
-            "gate_proj","up_proj","down_proj",
+            "q_proj", "k_proj", "v_proj", "o_proj",
+            "gate_proj", "up_proj", "down_proj",
         ],
         bias            = "none",
     )
@@ -117,7 +60,7 @@
         "train": str(base_dir / "train_split.jsonl"),
         "validation": str(base_dir / "val_split.jsonl"),
     }
-    raw_ds     = load_dataset("json", data_files=data_files)
+    raw_ds = load_dataset("json", data_files=data_files)
 
     ds = raw_ds.map(format_prompt, remove_columns=raw_ds["train"].column_names)
 
@@ -125,7 +68,7 @@
     # 4  Training hyper-parameters   #
     # ----------------------------- #
     #   GPU    : L4 24 GB (bf16 + 4-bit)
-    #   Batch  : 6 × 2 K tokens in VRAM  → ≈9 K tokens
+    #   Batch  : 6 × 2 K tokens in VRAM  → ≈12 K tokens
     #   Acc.Steps : 8 → Eff. batch ≈48 K tokens / step
     BATCH_SIZE    = 6
     ACC_STEPS     = 8
@@ -135,35 +78,35 @@
     WEIGHT_DECAY  = 0.01
 
     training_args = TrainingArguments(
-        output_dir                 = str(base_dir.parent / "model" / "phi4-transqlate-qlora"),
-        per_device_train_batch_size= BATCH_SIZE,
-        per_device_eval_batch_size = BATCH_SIZE,
-        gradient_accumulation_steps= ACC_STEPS,
-        evaluation_strategy        = "steps",
-        eval_steps                 = 2500,
-        save_strategy              = "steps",
-        save_steps                 = 2500,
-        logging_steps              = 50,
-        num_train_epochs           = EPOCHS,
-        learning_rate              = LEARNING_RATE,
-        warmup_ratio               = WARMUP_RATIO,
-        lr_scheduler_type          = "cosine",
-        weight_decay               = WEIGHT_DECAY,
-        bf16                       = True,
-        gradient_checkpointing     = True,
-        max_grad_norm              = 1.0,
-        optim                      = "adamw_8bit",  # memory-efficient
-        report_to                  = "tensorboard",        # set to "wandb" if you use it
+        output_dir                  = str(base_dir.parent / "model" / "phi4-transqlate-qlora"),
+        per_device_train_batch_size = BATCH_SIZE,
+        per_device_eval_batch_size  = BATCH_SIZE,
+        gradient_accumulation_steps = ACC_STEPS,
+        evaluation_strategy         = "steps",
+        eval_steps                  = 2500,
+        save_strategy               = "steps",
+        save_steps                  = 2500,
+        logging_steps               = 50,
+        num_train_epochs            = EPOCHS,
+        learning_rate               = LEARNING_RATE,
+        warmup_ratio                = WARMUP_RATIO,
+        lr_scheduler_type           = "cosine",
+        weight_decay                = WEIGHT_DECAY,
+        bf16                        = True,
+        gradient_checkpointing      = True,
+        max_grad_norm               = 1.0,
+        optim                       = "adamw_8bit",  # memory-efficient
+        report_to                   = "tensorboard",  # set to "wandb" if you use it
     )
 
     trainer = SFTTrainer(
-        model                   = model,
-        tokenizer               = tokenizer,
-        train_dataset           = ds["train"],
-        eval_dataset            = ds["validation"],
-        dataset_text_field      = "text",
-        max_seq_length          = MAX_SEQ_LEN,
-        args                    = training_args,
+        model              = model,
+        tokenizer          = tokenizer,
+        train_dataset      = ds["train"],
+        eval_dataset       = ds["validation"],
+        dataset_text_field = "text",
+        max_seq_length     = MAX_SEQ_LEN,
+        args               = training_args,
     )
 
     # ----------------------------- #
@@ -172,59 +115,4 @@
     trainer.train()
     output_path = base_dir.parent / "model" / "phi4-transqlate-qlora"
     trainer.model.save_pretrained(output_path)
-    tokenizer.save_pretrained(output_path)
-=======
-ds = raw_ds.map(format_prompt, remove_columns=raw_ds["train"].column_names)
-
-# ----------------------------- #
-# 4  Training hyper-parameters   #
-# ----------------------------- #
-#   GPU    : L4 24 GB (bf16 + 4-bit)
-#   Batch  : 6 × 2 K tokens in VRAM  → ≈12 K tokens
-#   Acc.Steps : 8 → Eff. batch ≈48 K tokens / step
-BATCH_SIZE    = 6
-ACC_STEPS     = 8
-LEARNING_RATE = 2e-4          # QLoRA sweet-spot
-EPOCHS        = 1
-WARMUP_RATIO  = 0.03
-WEIGHT_DECAY  = 0.01
-
-training_args = TrainingArguments(
-    output_dir                 = "../model/phi4-transqlate-qlora",
-    per_device_train_batch_size= BATCH_SIZE,
-    per_device_eval_batch_size = BATCH_SIZE,
-    gradient_accumulation_steps= ACC_STEPS,
-    evaluation_strategy        = "steps",
-    eval_steps                 = 2500,
-    save_strategy              = "steps",
-    save_steps                 = 2500,
-    logging_steps              = 50,
-    num_train_epochs           = EPOCHS,
-    learning_rate              = LEARNING_RATE,
-    warmup_ratio               = WARMUP_RATIO,
-    lr_scheduler_type          = "cosine",
-    weight_decay               = WEIGHT_DECAY,
-    bf16                       = True,
-    gradient_checkpointing     = True,
-    max_grad_norm              = 1.0,
-    optim                      = "adamw_8bit",  # memory-efficient
-    report_to                  = "tensorboard",        # set to "wandb" if you use it
-)
-
-trainer = SFTTrainer(
-    model                   = model,
-    tokenizer               = tokenizer,
-    train_dataset           = ds["train"],
-    eval_dataset            = ds["validation"],
-    dataset_text_field      = "text",
-    max_seq_length          = MAX_SEQ_LEN,
-    args                    = training_args,
-)
-
-# ----------------------------- #
-# 5  Train & save               #
-# ----------------------------- #
-trainer.train()
-trainer.model.save_pretrained("../model/phi4-transqlate-qlora")
-tokenizer.save_pretrained("../model/phi4-transqlate-qlora")
->>>>>>> d5be05ab
+    tokenizer.save_pretrained(output_path)